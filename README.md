--- conflicted
+++ resolved
@@ -87,7 +87,6 @@
 ```
 Results with these features for Kaldi TDNN models for REVERB data set can be found in **Modulation Vectors as Robust Feature Representation for ASR in Domain Mismatched Conditions** (https://www.isca-speech.org/archive_v0/Interspeech_2019/pdfs/2723.pdf)
 
-<<<<<<< HEAD
 ## Complex Frequency Domain Linear Prediction 
 
 paper: https://arxiv.org/pdf/2203.13216.pdf
@@ -102,16 +101,13 @@
 feats, olens = fdlp.extract_feats(speech, lens)
 
 ```
-
-
-=======
 ## Installation
 
 ### Pip
->>>>>>> 3d588e7e
 
 To install the latest, unreleased version, do:
 
 ```
 pip install git+https://github.com/sadhusamik/fdlp_spectrogram
 ```
+
